--- conflicted
+++ resolved
@@ -45,16 +45,14 @@
   return Status::OK();
 }
 
-<<<<<<< HEAD
-=======
 #if !defined(ORT_MINIMAL_BUILD) || defined(ORT_EXTENDED_MINIMAL_BUILD) || defined(ORT_MINIMAL_BUILD_CUSTOM_OPS)
->>>>>>> f649f917
 void KernelRegistryManager::RegisterKernelRegistry(std::shared_ptr<KernelRegistry> kernel_registry) {
   if (nullptr == kernel_registry) {
     return;
   }
   custom_kernel_registries_.push_front(kernel_registry);
 }
+#endif
 
 #if !defined(ORT_MINIMAL_BUILD)
 bool KernelRegistryManager::HasImplementationOf(const KernelRegistryManager& r, const Node& node, const std::string& provider_type) {
@@ -88,16 +86,14 @@
     return Status(ONNXRUNTIME, FAIL, create_error_message("The node is not placed on any Execution Provider. "));
   }
 
-<<<<<<< HEAD
-=======
 #if !defined(ORT_MINIMAL_BUILD) || defined(ORT_EXTENDED_MINIMAL_BUILD) || defined(ORT_MINIMAL_BUILD_CUSTOM_OPS)
->>>>>>> f649f917
   for (auto& registry : custom_kernel_registries_) {
     status = registry->TryFindKernel(node, std::string(), kernel_def_hash, kernel_create_info);
     if (status.IsOK()) {
       return status;
     }
   }
+#endif
 
   KernelRegistry* p = nullptr;
   auto iter = provider_type_to_registry_.find(ptype);
