--- conflicted
+++ resolved
@@ -677,15 +677,6 @@
   const Tensor* input = ctx->Input<Tensor>(0);
 
   //override the attribute value with the input value for reduction_axes
-<<<<<<< HEAD
-  const Tensor* axesTensor = ctx->Input<Tensor>(1);
-  ORT_ENFORCE(axesTensor->Shape().NumDimensions() == 1,
-              "An axes tensor must be a vector tensor.");
-  auto nDims = static_cast<size_t>(axesTensor->Shape()[0]);
-  const auto* data = axesTensor->template Data<int64_t>();
-  std::vector<int64_t> axes(data, data + nDims);
-
-=======
   const Tensor* axes_tensor = ctx->Input<Tensor>(1);
   ORT_ENFORCE(axes_tensor != nullptr, "Axes input is null");
   ORT_ENFORCE(axes_tensor->Shape().NumDimensions() == 1,
@@ -701,7 +692,6 @@
     return Status::OK();
   }
 
->>>>>>> 918d16b8
   bool no_transpose = PrepareForReduce<T>(input, transposed_input_data, block_size, blocks, axes, keepdims_, reduced_dims, true);
 
   auto* output = ctx->Output(0, reduced_dims);
